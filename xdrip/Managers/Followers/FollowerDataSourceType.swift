//
//  FollowerDataSourceType.swift
//  xdrip
//
//  Created by Paul Plant on 25/7/23.
//  Copyright © 2023 Johan Degraeve. All rights reserved.
//

import Foundation

/// To hide/ignore follower types at runtime, provide a key in the override file using rawValues in an array:
/// IGNORE_FOLLOWER_TYPES = [1,2]

/// Resolved disabled set (Info.plist wins, falls back to default, i.e. nothing ignored)
private var disabledFollowerDataSources: Set<FollowerDataSourceType> {
    let followerTypeArray = parseIgnoredFollowerTypes()
    return !followerTypeArray.isEmpty ? followerTypeArray : []
}

/// Read IgnoreFollowerTypes from Info.plist. Expects a JSON array of integer raw values (e.g. [1,3]).
private func parseIgnoredFollowerTypes() -> Set<FollowerDataSourceType> {
    guard let raw = Bundle.main.object(forInfoDictionaryKey: "IgnoreFollowerTypes") as? String,
          !raw.trimmingCharacters(in: .whitespacesAndNewlines).isEmpty,
          let data = raw.data(using: .utf8),
          let ints = try? JSONDecoder().decode([Int].self, from: data) else {
        return []
    }
    // ensure that Nightscout cannot be disabled ever - we need to have one fallback FollowerDataSourceType
    return Set(ints.compactMap { FollowerDataSourceType(rawValue: $0) }).filter { $0 != .nightscout }
}

/// Note: Use FollowerDataSourceType.allEnabledCases to respect disabled sources when presenting choices in the picker list.
public enum FollowerDataSourceType: Int, CaseIterable {
    
    // when adding followerDataSourceTypes, add new cases at the end (ie 3, ...)
    // if this is done in the middle then a database migration would be required, because the rawvalue is stored as Int16 in the coredata
    // the order of the data source types will in the uiview is determined by the initializer init(forRowAt row: Int)

    case nightscout = 0
    case libreLinkUp = 1
    case libreLinkUpRussia = 2
    case dexcomShare = 3
    case medtrumEasyView = 4

    /// All cases filtered to those currently enabled. Prefer this over 'allCases' when populating UI.
    static var allEnabledCases: [FollowerDataSourceType] {
        Self.allCases.filter { $0.isEnabled }
    }
    
    /// Validate a stored selection against current enabled cases. If invalid, return the first enabled case
    /// or fall back to the first declared case.
    static func validatedSelection(storedRawValue: Int?) -> FollowerDataSourceType {
        if let raw = storedRawValue, let type = FollowerDataSourceType(rawValue: raw), type.isEnabled {
            return type
        }
        return Self.allEnabledCases.first ?? Self.allCases.first!
    }
    
    /// Whether this data source is enabled for use (controlled by disabledFollowerDataSources).
    var isEnabled: Bool {
        !disabledFollowerDataSources.contains(self)
    }
    
    var description: String {
        switch self {
        case .nightscout:
            return "Nightscout"
        case .libreLinkUp:
            return "LibreLinkUp"
        case .libreLinkUpRussia:
            return "LibreLinkUp Russia"
        case .dexcomShare:
            return "Dexcom Share"
        case .medtrumEasyView:
            return "Medtrum EasyView"
        }
    }
    
    // this is an alternate description to be used by the UI away from the "choose a data source" context.
    // it is basically a full description of "XXXX Follower Mode" and can be modified for available space
    var fullDescription: String {
        switch self {
        case .nightscout:
            return "Nightscout"
        case .libreLinkUp:
            return "LibreLinkUp"
        case .libreLinkUpRussia:
            return "LibreLinkUp Russia"
        case .dexcomShare:
            return "Dexcom Share"
        case .medtrumEasyView:
            return "Medtrum EasyView"
        }
    }
    
    var abbreviation: String {
        switch self {
        case .nightscout:
            return "NS"
        case .libreLinkUp, .libreLinkUpRussia:
            return "LL"
        case .dexcomShare:
            return "DS"
        case .medtrumEasyView:
            return "ME"
        }
    }
    
    var secondsUntilFollowerDisconnectWarning: Int {
        switch self {
        case .nightscout:
            return ConstantsFollower.secondsUntilFollowerDisconnectWarningNightscout
        case .libreLinkUp, .libreLinkUpRussia:
            return ConstantsFollower.secondsUntilFollowerDisconnectWarningLibreLinkUp
        case .dexcomShare:
            return ConstantsFollower.secondsUntilFollowerDisconnectWarningDexcomShare
        case .medtrumEasyView:
            return ConstantsFollower.secondsUntilFollowerDisconnectWarningMedtrumEasyView
        }
    }

    /// does this follower mode need a username and password?
    func needsUserNameAndPassword() -> Bool {
        switch self {
        case .nightscout:
            return false
        case .libreLinkUp, .libreLinkUpRussia, .dexcomShare, .medtrumEasyView:
            return true
        }
    }
    
    /// description of the follower mode to be used for logging
    func descriptionForLogging() -> String {
        switch self {
        case .nightscout:
            return "Nightscout Follower"
        case .libreLinkUp:
            return "LibreLinkUp Follower"
        case .libreLinkUpRussia:
            return "LibreLinkUp Russia Follower"
        case .dexcomShare:
            return "Dexcom Share Follower"
        case .medtrumEasyView:
            return "Medtrum EasyView Follower"
        }
    }
    
    func hasServiceStatus() -> Bool {
        switch self {
        case .nightscout, .libreLinkUp, .libreLinkUpRussia, .dexcomShare:
            return true
<<<<<<< HEAD
        case .medtrumEasyView:
=======
        default:
>>>>>>> 9b898fe8
            return false
        }
    }
    
    // as an enum should be a simple value type without access to UserDefaults or app data,
    // we use a workaround to pass the Nightscout URL to the function and then return it
    func serviceStatusBaseUrlString(nightscoutUrl: String? = "") -> String {
        switch self {
        case .nightscout:
            return nightscoutUrl ?? ""
        case .dexcomShare:
            return ConstantsFollower.followerStatusDexcomBaseUrl
        case .libreLinkUp, .libreLinkUpRussia:
            return ConstantsFollower.followerStatusAbbottBaseUrl
<<<<<<< HEAD
        case .medtrumEasyView:
=======
        default:
>>>>>>> 9b898fe8
            return ""
        }
    }
    
    func serviceStatusApiPathString() -> String {
        switch self {
        case .nightscout:
            // for Nightscout, just use the basic status response from v1
            return ConstantsFollower.followerStatusNightscoutApiPath
        case .dexcomShare, .libreLinkUp, .libreLinkUpRussia:
            // both Dexcom and Abbott use Atlassian Statuspage to show
            // their service status so the API path is common and public
            return ConstantsFollower.followerStatusAtlassianApiPath
<<<<<<< HEAD
        case .medtrumEasyView:
=======
        default:
>>>>>>> 9b898fe8
            return ""
        }
    }
}<|MERGE_RESOLUTION|>--- conflicted
+++ resolved
@@ -149,11 +149,7 @@
         switch self {
         case .nightscout, .libreLinkUp, .libreLinkUpRussia, .dexcomShare:
             return true
-<<<<<<< HEAD
-        case .medtrumEasyView:
-=======
         default:
->>>>>>> 9b898fe8
             return false
         }
     }
@@ -168,11 +164,7 @@
             return ConstantsFollower.followerStatusDexcomBaseUrl
         case .libreLinkUp, .libreLinkUpRussia:
             return ConstantsFollower.followerStatusAbbottBaseUrl
-<<<<<<< HEAD
-        case .medtrumEasyView:
-=======
         default:
->>>>>>> 9b898fe8
             return ""
         }
     }
@@ -186,11 +178,7 @@
             // both Dexcom and Abbott use Atlassian Statuspage to show
             // their service status so the API path is common and public
             return ConstantsFollower.followerStatusAtlassianApiPath
-<<<<<<< HEAD
-        case .medtrumEasyView:
-=======
         default:
->>>>>>> 9b898fe8
             return ""
         }
     }
