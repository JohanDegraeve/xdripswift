--- conflicted
+++ resolved
@@ -57,18 +57,14 @@
     ///     - message : pop up message
     ///     - actionHandler : will be executed when ok buttin is clicked
     /// typical a pop up with a title and the message
-<<<<<<< HEAD
-    case showInfoText(title: String, message: String)
-
-    /// present modal view controller
-    case presentModal(viewController: UIViewController)
-=======
     case showInfoText(title: String, message: String, actionHandler: (() -> Void)? = nil)
     
     /// user confirmation is required to perform the actionHandler
     case askConfirmation(title: String?, message: String?, actionHandler: (() -> Void), cancelHandler: (() -> Void)?)
->>>>>>> 5208be18
-    
+
+    /// present modal view controller
+    case presentModal(viewController: UIViewController)
+
 }
 
 /* explanation UITableViewCell.AccessoryType
