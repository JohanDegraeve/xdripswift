--- conflicted
+++ resolved
@@ -1229,24 +1229,11 @@
         
         // setup bluetoothPeripheralManager
         bluetoothPeripheralManager = BluetoothPeripheralManager(coreDataManager: coreDataManager, cgmTransmitterDelegate: self, uIViewController: self, heartBeatFunction: {
-<<<<<<< HEAD
-
-            self.loopFollowManager?.getReading()
-
-            self.nightscoutFollowManager?.download()
-
-            self.libreLinkUpFollowManager?.download()
-
-            self.dexcomShareFollowManager?.download()
-
-            self.medtrumEasyViewFollowManager?.download()
-
-=======
             self.loopFollowManager?.getReading()
             self.nightscoutFollowManager?.download()
             self.libreLinkUpFollowManager?.download()
             self.dexcomShareFollowManager?.download()
->>>>>>> 68dc733b
+            self.medtrumEasyViewFollowManager?.download()
         }, cgmTransmitterInfoChanged: cgmTransmitterInfoChanged)
         
         // to initialize UserDefaults.standard.transmitterTypeAsString
@@ -3790,35 +3777,18 @@
 
 extension RootViewController: FollowerDelegate {
     func followerInfoReceived(followGlucoseDataArray: inout [FollowerBgReading]) {
-<<<<<<< HEAD
-
-=======
->>>>>>> 68dc733b
         if let coreDataManager = coreDataManager, let bgReadingsAccessor = bgReadingsAccessor { //}, let followManager = (UserDefaults.standard.followerDataSourceType == .nightscout ? self.nightscoutFollowManager : self.libreLinkUpFollowManager) {
 
             let isMgDl = UserDefaults.standard.bloodGlucoseUnitIsMgDl
-<<<<<<< HEAD
-
-            trace("followerInfoReceived", log: self.log, category: ConstantsLog.categoryRootView, type: .info)
-=======
->>>>>>> 68dc733b
             
             // assign value of timeStampLastBgReading
             var timeStampLastBgReading = Date(timeIntervalSince1970: 0)
             
             // get lastReading, ignore sensor as this should be nil because this is follower mode
             if let lastReading = bgReadingsAccessor.last(forSensor: nil) {
-<<<<<<< HEAD
-
                 timeStampLastBgReading = lastReading.timeStamp
-
-                trace("    timeStampLastBgReading = %{public}@", log: self.log, category: ConstantsLog.categoryRootView, type: .info, timeStampLastBgReading.toString(timeStyle: .long, dateStyle: .long))
-
-=======
-                timeStampLastBgReading = lastReading.timeStamp
                 
                 trace("in followerInfoReceived, timeStampLastBgReading = %{public}@", log: self.log, category: ConstantsLog.categoryRootView, type: .info, timeStampLastBgReading.toString(timeStyle: .long, dateStyle: .long))
->>>>>>> 68dc733b
             }
             
             // was a new reading created or not
@@ -3827,38 +3797,22 @@
             // iterate through array, elements are ordered by timestamp, first is the youngest, let's create first the oldest, although it shouldn't matter in what order the readings are created
             for (_, followGlucoseData) in followGlucoseDataArray.enumerated().reversed() {
                 if followGlucoseData.timeStamp > timeStampLastBgReading {
-<<<<<<< HEAD
-
-                    trace("    creating new bgreading: value = %{public}@ %{public}@, timestamp =  %{public}@", log: self.log, category: ConstantsLog.categoryRootView, type: .info,  followGlucoseData.sgv.mgDlToMmol(mgDl: isMgDl).bgValueToString(mgDl: isMgDl), isMgDl ? Texts_Common.mgdl : Texts_Common.mmol, followGlucoseData.timeStamp.toString(timeStyle: .long, dateStyle: .long))
-
-=======
                     trace("in followerInfoReceived, creating new bgreading: value = %{public}@ %{public}@, timestamp =  %{public}@", log: self.log, category: ConstantsLog.categoryRootView, type: .info,  followGlucoseData.sgv.mgDlToMmol(mgDl: isMgDl).bgValueToString(mgDl: isMgDl), isMgDl ? Texts_Common.mgdl : Texts_Common.mmol, followGlucoseData.timeStamp.toString(timeStyle: .long, dateStyle: .long))
                     
->>>>>>> 68dc733b
                     // create a new reading
                     // we'll need to check which should be the active followerManager to know where to call the function
                     switch UserDefaults.standard.followerDataSourceType {
                     case .nightscout:
-<<<<<<< HEAD
-
-=======
->>>>>>> 68dc733b
                         if let followManager = nightscoutFollowManager {
                             _ = followManager.createBgReading(followGlucoseData: followGlucoseData)
                         }
 
                     case .libreLinkUp, .libreLinkUpRussia:
-<<<<<<< HEAD
-
-=======
->>>>>>> 68dc733b
                         if let followManager = libreLinkUpFollowManager {
                             _ = followManager.createBgReading(followGlucoseData: followGlucoseData)
                         }
 
                     case .dexcomShare:
-<<<<<<< HEAD
-
                         if let followManager = dexcomShareFollowManager {
                             _ = followManager.createBgReading(followGlucoseData: followGlucoseData)
                         }
@@ -3868,11 +3822,6 @@
                             _ = followerManager.createBgReading(followGlucoseData: followGlucoseData)
                         }
 
-=======
-                        if let followManager = dexcomShareFollowManager {
-                            _ = followManager.createBgReading(followGlucoseData: followGlucoseData)
-                        }
->>>>>>> 68dc733b
                     }
 
 
@@ -3886,14 +3835,8 @@
             }
             
             if newReadingCreated {
-<<<<<<< HEAD
-
-                trace("    new reading(s) successfully created", log: self.log, category: ConstantsLog.categoryRootView, type: .info)
-
-=======
                 trace("in followerInfoReceived, new reading(s) successfully created", log: self.log, category: ConstantsLog.categoryRootView, type: .info)
                 
->>>>>>> 68dc733b
                 // save in core data
                 coreDataManager.saveChanges()
 
@@ -3939,10 +3882,6 @@
                 watchManager?.updateWatchApp(forceComplicationUpdate: false)
                 
                 updateLiveActivityAndWidgets(forceRestart: false)
-<<<<<<< HEAD
-
-=======
->>>>>>> 68dc733b
             }
         }
     }
