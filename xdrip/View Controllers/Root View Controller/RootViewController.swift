--- conflicted
+++ resolved
@@ -149,13 +149,8 @@
     override func viewDidLoad() {
         super.viewDidLoad()
         #if DEBUG
-<<<<<<< HEAD
-        Timer.scheduledTimer(withTimeInterval: 1, repeats: false, block: {_ in
+        Timer.scheduledTimer(withTimeInterval: 60, repeats: false, block: {_ in
 //            self.test()
-=======
-        Timer.scheduledTimer(withTimeInterval: 60, repeats: false, block: {_ in
-            self.test()
->>>>>>> f47f7b23
         })
         #endif
         // Setup Core Data Manager - setting up coreDataManager happens asynchronously
