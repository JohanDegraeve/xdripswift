import UIKit

/// viewcontroller for first settings screen
final class SettingsViewController: UIViewController {

    // MARK: - IBOutlet's and IPAction's
    
    @IBOutlet weak var tableView: UITableView!
    
    // MARK: - Private Properties
    
    /// reference to coreDataManager
    private var coreDataManager:CoreDataManager?
    
    /// reference to soundPlayer
    private var soundPlayer:SoundPlayer?
    
    /// will show pop up with title and message
    private var messageHandler: ((String, String) -> Void)?
    
    /// UIAlertController used by messageHandler
    private var messageHandlerUiAlertController: UIAlertController?
    
    /// array of viewmodels, one per section
    private var viewModels = [SettingsViewModelProtocol]()
    
    private enum Section: Int, CaseIterable, SettingsProtocol {
        
        ///General settings - language, glucose unit
        case general
        
        ///Home Screen settings - urgent high, high, target, low and urgent low values for guidelines
        case homescreen
        
        /// alarms
        case alarms
        
        ///nightscout settings
        case nightscout
        
        ///dexcom share settings
        case dexcom
        
        /// healthkit
        case healthkit
        
        /// store bg values in healthkit
        case speak
        
        /// M5 stack settings
        case M5stack
        
        /// Apple Watch settings
        case AppleWatch
        
        /// tracing
        case trace
        
        /// info
        case info
        
        /// developper settings
        case developer
        
        func viewModel() -> SettingsViewModelProtocol {
            switch self {
                
            case .general:
                return SettingsViewGeneralSettingsViewModel()
            case .homescreen:
                return SettingsViewHomeScreenSettingsViewModel()
            case .alarms:
                return SettingsViewAlertSettingsViewModel()
            case .nightscout:
                return SettingsViewNightScoutSettingsViewModel()
            case .dexcom:
                return SettingsViewDexcomSettingsViewModel()
            case .healthkit:
                return SettingsViewHealthKitSettingsViewModel()
            case .speak:
                return SettingsViewSpeakSettingsViewModel()
            case .M5stack:
                return SettingsViewM5StackSettingsViewModel()
            case .info:
                return SettingsViewInfoViewModel()
            case .developer:
                return SettingsViewDevelopmentSettingsViewModel()
            case .AppleWatch:
                return SettingsViewAppleWatchSettingsViewModel()
            case .trace:
                return SettingsViewTraceSettingsViewModel()
                
            }
        }
        
    }
    

    // MARK:- public functions
    
    /// configure
    public func configure(coreDataManager:CoreDataManager?, soundPlayer:SoundPlayer?) {
        
        self.coreDataManager = coreDataManager
        self.soundPlayer = soundPlayer
        
        // initialize viewModels
        for section in Section.allCases {

            // get a viewModel for the section
            let viewModel = section.viewModel()
            
            // unwrap messageHandler and store in the viewModel
            if let messageHandler = messageHandler {
                viewModel.storeMessageHandler(messageHandler: messageHandler)
            }
            
            // store self as uiViewController in the viewModel
            viewModel.storeUIViewController(uIViewController: self)
            
            // store reload closure in the viewModel
            viewModel.storeRowReloadClosure(rowReloadClosure: {row in
                
                self.tableView.reloadRows(at: [IndexPath(row: row, section: section.rawValue)], with: .none)
                
            })

            // store the viewModel
            self.viewModels.append(viewModel)
            
        }
        
        // create messageHandler
        messageHandler = {
            (title, message) in
             
            // piece of code that we need two times
            let createAndPresentMessageHandlerUIAlertController = {
                
                self.messageHandlerUiAlertController = UIAlertController(title: title, message: message, actionHandler: nil)
                
                if let messageHandlerUiAlertController = self.messageHandlerUiAlertController {
                    self.present(messageHandlerUiAlertController, animated: true, completion: nil)
                }
                
            }

            // first check if messageHandlerUiAlertController is not nil and is presenting. If it is, dismiss it and when completed call createAndPresentMessageHandlerUIAlertController
            if let messageHandlerUiAlertController = self.messageHandlerUiAlertController {
                if messageHandlerUiAlertController.isBeingPresented {

                    messageHandlerUiAlertController.dismiss(animated: true, completion: createAndPresentMessageHandlerUIAlertController)
                    
                    return
                    
                }
            }
            
            // we're here which means there wasn't a messageHandlerUiAlertController being presented, so present it now
            createAndPresentMessageHandlerUIAlertController()
            
        }
        
    }

    // MARK: - View Life Cycle
    
    override func viewDidLoad() {
        
        super.viewDidLoad()
        
        title = Texts_SettingsView.screenTitle
        
        setupView()
        
    }
    
    // MARK: - other overriden functions
    
    override func prepare(for segue: UIStoryboardSegue, sender: Any?) {
        
        guard let segueIdentifier = segue.identifier else {
            fatalError("In SettingsViewController, prepare for segue, Segue had no identifier")
        }
        
        guard let segueIdentifierAsCase = SegueIdentifiers(rawValue: segueIdentifier) else {
            fatalError("In SettingsViewController, segueIdentifierAsCase could not be initialized")
        }
        
        switch segueIdentifierAsCase {
            
        case .settingsToAlertTypeSettings:
            let vc = segue.destination as! AlertTypesSettingsViewController
            vc.configure(coreDataManager: coreDataManager, soundPlayer: soundPlayer)
            
        case .settingsToAlertSettings:
            let vc = segue.destination as! AlertsSettingsViewController
            vc.configure(coreDataManager: coreDataManager)
            
        case .settingsToM5StackSettings:
            // nothing to configure
            break
            
        case .settingsToSchedule:
            if let vc = segue.destination as? TimeScheduleViewController, let sender = sender as? TimeSchedule {
                vc.configure(timeSchedule: sender)
            }
            
        }
    }

    // MARK: - Private helper functions
    
    private func setupView() {
        setupTableView()
    }

    /// setup datasource, delegate, seperatorInset
    private func setupTableView() {
        if let tableView = tableView {
            // insert slightly the separator text so that it doesn't touch the safe area limit
            tableView.separatorInset = UIEdgeInsets(top: 0, left: 10, bottom: 0, right: 0)
            tableView.dataSource = self
            tableView.delegate = self
        }
    }
    
}

extension SettingsViewController:UITableViewDataSource, UITableViewDelegate {
    
<<<<<<< HEAD
    private enum Section: Int, CaseIterable, SettingsProtocol {
        
        ///General settings - language, glucose unit, high and low value
        case general
        
        ///transmitter type and if applicable transmitter id
        case transmitter

        /// alarms
        case alarms

        ///nightscout settings
        case nightscout

        ///dexcom share settings
        case dexcom

        /// healthkit
        case healthkit

        /// store bg values in healthkit
        case speak

        /// M5 stack settings
        case M5stack
        
        
        /// Apple Watch settings
        case AppleWatch

        // Libre tools
        case libreTools
        
        /// info
        case info

        /// developper settings
        case developer
        
        func viewModel() -> SettingsViewModelProtocol {
            switch self {
                
            case .general:
                return SettingsViewGeneralSettingsViewModel()
            case .transmitter:
                return SettingsViewTransmitterSettingsViewModel()
            case .alarms:
                return SettingsViewAlertSettingsViewModel()
            case .nightscout:
                return SettingsViewNightScoutSettingsViewModel()
            case .dexcom:
                return SettingsViewDexcomSettingsViewModel()
            case .healthkit:
                return SettingsViewHealthKitSettingsViewModel()
            case .speak:
                return SettingsViewSpeakSettingsViewModel()
            case .M5stack:
                return SettingsViewM5StackSettingsViewModel()
            case .info:
                return SettingsViewInfoViewModel()
            case .developer:
                return SettingsViewDevelopmentSettingsViewModel()
            case .AppleWatch:
                return SettingsViewAppleWatchSettingsViewModel()
            case .libreTools:
                return SettingsViewLibreToolsViewModel()
            }
        }

    }
    
=======
>>>>>>> 5208be18
    // MARK: - UITableViewDataSource protocol Methods
    
    func tableView(_ tableView: UITableView, titleForHeaderInSection section: Int) -> String? {
        
        return viewModels[section].sectionTitle()

    }
    
    func numberOfSections(in tableView: UITableView) -> Int {
        return Section.allCases.count
    }
    
    func tableView(_ tableView: UITableView, numberOfRowsInSection section: Int) -> Int {
        
        return viewModels[section].numberOfRows()
        
    }
    
    func tableView(_ tableView: UITableView, cellForRowAt indexPath: IndexPath) -> UITableViewCell {
        
        guard var cell = tableView.dequeueReusableCell(withIdentifier: SettingsTableViewCell.reuseIdentifier, for: indexPath) as? SettingsTableViewCell else { fatalError("Unexpected Table View Cell") }
        
        // Configure Cell

        SettingsViewUtilities.configureSettingsCell(cell: &cell, forRowWithIndex: indexPath.row, forSectionWithIndex: indexPath.section, withViewModel: viewModels[indexPath.section], tableView: tableView)
        
        return cell
    }
    
    // MARK: - UITableViewDelegate protocol Methods
    
    func tableView(_ tableView: UITableView, didSelectRowAt indexPath: IndexPath) {
        
        tableView.deselectRow(at: indexPath, animated: true)
        
        let viewModel = viewModels[indexPath.section]
        
        if viewModel.isEnabled(index: indexPath.row) {
            
            let selectedRowAction = viewModel.onRowSelect(index: indexPath.row)
            
            SettingsViewUtilities.runSelectedRowAction(selectedRowAction: selectedRowAction, forRowWithIndex: indexPath.row, forSectionWithIndex: indexPath.section, withSettingsViewModel: viewModel, tableView: tableView, forUIViewController: self)
            
        }
        
    }
    
    func tableView(_ tableView: UITableView, accessoryButtonTappedForRowWith indexPath: IndexPath) {
        
        // apple doc says : Use this method to respond to taps in the detail button accessory view of a row. The table view does not call this method for other types of accessory views.
        // when user clicks on of the detail buttons, then consider this as row selected, for now - as it's only license that is using this button for now
        self.tableView(tableView, didSelectRowAt: indexPath)
        
    }
}

/// defines perform segue identifiers used within settingsviewcontroller
extension SettingsViewController {
    public enum SegueIdentifiers:String {

        /// to go from general settings screen to alert types screen
        case settingsToAlertTypeSettings = "settingsToAlertTypeSettings"
        
        /// to go from general settings screen to alert screen
        case settingsToAlertSettings = "settingsToAlertSettings"
        
        /// to go from general settings screen to M5Stack settings screen
        case settingsToM5StackSettings = "settingsToM5StackSettings"
        
        /// to go from general settings to schedule screen
        case settingsToSchedule = "settingsToSchedule"
        
    }
}

<|MERGE_RESOLUTION|>--- conflicted
+++ resolved
@@ -52,6 +52,9 @@
         
         /// Apple Watch settings
         case AppleWatch
+
+        // Libre tools
+        case libreTools
         
         /// tracing
         case trace
@@ -89,7 +92,8 @@
                 return SettingsViewAppleWatchSettingsViewModel()
             case .trace:
                 return SettingsViewTraceSettingsViewModel()
-                
+            case .libreTools:
+                return SettingsViewLibreToolsViewModel()
             }
         }
         
@@ -229,80 +233,6 @@
 
 extension SettingsViewController:UITableViewDataSource, UITableViewDelegate {
     
-<<<<<<< HEAD
-    private enum Section: Int, CaseIterable, SettingsProtocol {
-        
-        ///General settings - language, glucose unit, high and low value
-        case general
-        
-        ///transmitter type and if applicable transmitter id
-        case transmitter
-
-        /// alarms
-        case alarms
-
-        ///nightscout settings
-        case nightscout
-
-        ///dexcom share settings
-        case dexcom
-
-        /// healthkit
-        case healthkit
-
-        /// store bg values in healthkit
-        case speak
-
-        /// M5 stack settings
-        case M5stack
-        
-        
-        /// Apple Watch settings
-        case AppleWatch
-
-        // Libre tools
-        case libreTools
-        
-        /// info
-        case info
-
-        /// developper settings
-        case developer
-        
-        func viewModel() -> SettingsViewModelProtocol {
-            switch self {
-                
-            case .general:
-                return SettingsViewGeneralSettingsViewModel()
-            case .transmitter:
-                return SettingsViewTransmitterSettingsViewModel()
-            case .alarms:
-                return SettingsViewAlertSettingsViewModel()
-            case .nightscout:
-                return SettingsViewNightScoutSettingsViewModel()
-            case .dexcom:
-                return SettingsViewDexcomSettingsViewModel()
-            case .healthkit:
-                return SettingsViewHealthKitSettingsViewModel()
-            case .speak:
-                return SettingsViewSpeakSettingsViewModel()
-            case .M5stack:
-                return SettingsViewM5StackSettingsViewModel()
-            case .info:
-                return SettingsViewInfoViewModel()
-            case .developer:
-                return SettingsViewDevelopmentSettingsViewModel()
-            case .AppleWatch:
-                return SettingsViewAppleWatchSettingsViewModel()
-            case .libreTools:
-                return SettingsViewLibreToolsViewModel()
-            }
-        }
-
-    }
-    
-=======
->>>>>>> 5208be18
     // MARK: - UITableViewDataSource protocol Methods
     
     func tableView(_ tableView: UITableView, titleForHeaderInSection section: Int) -> String? {
