--- conflicted
+++ resolved
@@ -6,11 +6,7 @@
 "deviceMustSupportNFC" = "Dieses iPhone unterstützt kein NFC";
 
 /// After Libre NFC scanning, and after successful bluetooth connection, this message will be shown to explain that he or she should not allow bluetooth permission on the Libre app
-<<<<<<< HEAD
-"donotusethelibrelinkapp" = "Verbunden mit Libre 2.\r\n\r\nWenn sie die Original Libre App weiterhin zum scannen verwenden möchten, deaktivieren Sie die Bluetooth Verbindung der Libre App. \r\n\r\Ansonsten verlieren sie die Verbindung zwischen %@ und dem Libre 2.";
-=======
-"donotusethelibrelinkapp" = "Verbunden mit Libre 2.\r\n\r\nWenn Sie die Original Libre App weiterhin zum scannen verwenden möchten, deaktivieren Sie die Bluetooth Verbindung der Libre App. \r\n\r\Ansonsten verlieren Sie die Verbindung zwischen xDrip4iO5 und dem Libre 2.";
->>>>>>> c984a374
+"donotusethelibrelinkapp" = "Verbunden mit Libre 2.\r\n\r\nWenn Sie die Original Libre App weiterhin zum scannen verwenden möchten, deaktivieren Sie die Bluetooth Verbindung der Libre App. \r\n\r\Ansonsten verlieren Sie die Verbindung zwischen %@ und dem Libre 2.";
 
 /// after scanning NFC, scan complete message
 "scanComplete" = "Scan abgeschlossen";
@@ -19,11 +15,7 @@
 "deviceMustSupportIOS14" = "Um dieses Geräte mit Libre 2 zu verdbinden updated Sie ihr Gerät bitte mit iOS14";
 
 /// The user has connected to another (older?) Libre 2 with bluetooth than the one for which NFC scan was done, in that case, inform user that he/she should click 'disconnect', add a new CGM sensor and scan again.
-<<<<<<< HEAD
-"connectedLibre2DoesNotMatchScannedLibre2" = "Es wurde ein neuer Sensor erkannt, während %@ noch mit einem anderen Sensor per Bluetooth verbunden ist.\r\n\r\nUm dieses Problem zu beheben stoppen Sie den Suchlauf bzw. beenden Sie die Verbindung.\r\n\r\nKehren sie zum vorherigen Bildschirm zurück und verbinden ein neues CGM vom Typ Libre 2\r\n\r\n%@ wird sich dann mit dem neuen Sensor verbinden.";
-=======
-"connectedLibre2DoesNotMatchScannedLibre2" = "Es wurde ein neuer Sensor erkannt, während xDrip4iO5 noch mit einem anderen Sensor per Bluetooth verbunden ist.\r\n\r\nUm dieses Problem zu beheben stoppen Sie den Suchlauf bzw. beenden Sie die Verbindung.\r\n\r\nKehren Sie zum vorherigen Bildschirm zurück und verbinden ein neues CGM vom Typ Libre 2\r\n\r\nxDrip4iO5 wird sich dann mit dem neuen Sensor verbinden.";
->>>>>>> c984a374
+"connectedLibre2DoesNotMatchScannedLibre2" = "Es wurde ein neuer Sensor erkannt, während %@ noch mit einem anderen Sensor per Bluetooth verbunden ist.\r\n\r\nUm dieses Problem zu beheben stoppen Sie den Suchlauf bzw. beenden Sie die Verbindung.\r\n\r\nKehren Sie zum vorherigen Bildschirm zurück und verbinden ein neues CGM vom Typ Libre 2\r\n\r\n%@ wird sich dann mit dem neuen Sensor verbinden.";
 
 /// Sometimes NFC scanning creates errors, retrying solves the problem. This is to explain this to the user
 "nfcErrorRetryScan" = "Fehler während des Scanvorgangs. Gehen Sie links oben auf Scannen oder gehen Sie zurück und fügen einen Libre 2 erneut hinzu und versuchen dann ein weiters mal zu scannen";
