--- conflicted
+++ resolved
@@ -56,7 +56,6 @@
     
     // MARK: CBCentralManager overriden functions
     
-<<<<<<< HEAD
     override func centralManager(_ central: CBCentralManager, didConnect peripheral: CBPeripheral) {
 
         super.centralManager(central, didConnect: peripheral)
@@ -74,8 +73,6 @@
 
     }
     
-=======
->>>>>>> 69db6716
     override func peripheral(_ peripheral: CBPeripheral, didUpdateValueFor characteristic: CBCharacteristic, error: Error?) {
 
         // trace the received value and uuid
